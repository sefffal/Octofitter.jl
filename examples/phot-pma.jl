using DirectDetections, Distributions
using MCMCChains

# Create a function mapping (age_Myr, mass_Mjup) -> temp_K
const cooling_tracks = sonora_cooling_interpolator()

# Create functions mapping (temp_K, mass_Mjup) -> absolute magnitude
const sonora_temp_mass_Z = sonora_photometry_interpolator(:MKO_Z)
const sonora_temp_mass_J = sonora_photometry_interpolator(:MKO_J)
const sonora_temp_mass_L = sonora_photometry_interpolator(:Keck_L′)

##
@named b = DirectDetections.Planet(
    Priors(
        mass = Uniform(0.6, 75),
        a = Uniform(1, 30),
        e = Beta(1.2, 10),
        i = Normal(0.1, 0.2),
        ω = Uniform(0, 2pi),
        Ω = Uniform(0, pi),
        τ = Uniform(0, 1),
    ),
    # Flux will be calculated from planet mass and system age
    Derived(
        Z = (sys, pl) -> sonora_temp_mass_Z(cooling_tracks(sys.age, pl.mass), pl.mass),
        J = (sys, pl) -> sonora_temp_mass_J(cooling_tracks(sys.age, pl.mass), pl.mass),
        L = (sys, pl) -> sonora_temp_mass_L(cooling_tracks(sys.age, pl.mass), pl.mass),
        # We inculde teff in the chains to ease analysis (though it can be recalculated after the fact using age and mass)
        teff = (sys, pl) -> cooling_tracks(sys.age, pl.mass),
    ),
    Photometry(
        (band = :Z, phot=15.0, σ_phot=3.),
        (band = :J, phot=13.5, σ_phot=0.5),
        (band = :L, phot=11.0, σ_phot=1.0)
    ),
    Astrometry(
        (epoch=mjd("2016-12-15"), ra=0.133*1e3, dec=-0.174*1e3, σ_ra=0.007*1e3, σ_dec=0.007*1e3),
        (epoch=mjd("2017-03-12"), ra=0.126*1e3, dec=-0.176*1e3, σ_ra=0.004*1e3, σ_dec=0.004*1e3),
        (epoch=mjd("2017-03-13"), ra=0.127*1e3, dec=-0.172*1e3, σ_ra=0.004*1e3, σ_dec=0.004*1e3),
        (epoch=mjd("2018-02-08"), ra=0.083*1e3, dec=-0.133*1e3, σ_ra=0.010*1e3, σ_dec=0.010*1e3),
        (epoch=mjd("2018-11-28"), ra=0.058*1e3, dec=-0.122*1e3, σ_ra=0.010*1e3, σ_dec=0.020*1e3),
        (epoch=mjd("2018-12-15"), ra=0.056*1e3, dec=-0.104*1e3, σ_ra=0.008*1e3, σ_dec=0.008*1e3),
    )
)

@named HD12345 = System(
    Priors(
        # age = TruncatedNormal(40, 15, 5, Inf),
        age = Uniform(5, 100),
        μ = Normal(1.61, 0.05),
        plx = gaia_plx(gaia_id=756291174721509376),
    ),
    # ProperMotionAnomHGCA(gaia_id=756291174721509376),
    ProperMotionAnomHGCA(gaia_id=2832463659640297472), #HR8799...
    b,
)

##
chains = DirectDetections.hmc(
    HD12345, 0.85,
    MCMCThreads(),
    num_chains=2,
    adaptation =   1_000,
    iterations = 20_000,
)

<<<<<<< HEAD
=======

##
gelmandiag(chains)
>>>>>>> 54e0915e
##
##

# ##
# gelmandiag(chain)
# ##
# plotmodel(chain,color=:mass,pmascatter=:mass)
# ##
# using PairPlots
# PairPlots.corner(chain)

# ##
# table = (
#     age=chain["age"],
#     mass=chain["b[mass]"],
#     sma=chain["b[a]"],
#     Z=chain["b[Z]"],
#     J=chain["b[J]"],
#     L=chain["b[L]"],
# )
# PairPlots.corner(table)
# # PairPlots.corner(table, filterscatter=false, plotcontours=false)


# ##
# p = plot(yflip=true,yguide="abs. mag")
# for planet in chain.info.model.planets
#     phot = planet.photometry
#     N= 1500
#     ii = rand(1:size(chain,1)*size(chain,3),N)
#     Zs = chain["b[Z]"][ii]
#     Js = chain["b[J]"][ii]
#     Ls = chain["b[L]"][ii]
#     plot!(vcat(Zs', Js', Ls'), color=:black, lw=1,  alpha=0.05, label="")
#     # scatter!(Ls', color=:black, lw=1,  alpha=0.05, label="")
#     scatter!(vcat(Zs', Js', Ls'), color=:black, lw=1, ms=4, alpha=0.01, label="")
#     scatter!(
#         collect(phot.phot),
#         yerr=collect(phot.σ_phot),
#         xticks=(collect(eachindex(phot.phot)), string.(phot.band)),
#         color=:red,
#         markerstrokecolor=:red,
#         label="Measured"
#     )
# end
# p <|MERGE_RESOLUTION|>--- conflicted
+++ resolved
@@ -64,12 +64,9 @@
     iterations = 20_000,
 )
 
-<<<<<<< HEAD
-=======
 
 ##
 gelmandiag(chains)
->>>>>>> 54e0915e
 ##
 ##
 
