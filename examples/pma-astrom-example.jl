using DirectDetections, Distributions, Plots, MCMCChains
using DirectOrbits: mjd

@named B = DirectDetections.Planet(
    Deterministic(
        e = (sys, pl) -> 10^pl.loge,
        a = (sys, pl) -> 10^pl.loga,
        mass = (sys, pl) -> 10^pl.logm,
    ),
    Priors(
        # a = Uniform(0, 25),
        # e = TruncatedNormal(0.0, 0.2, 0, 1.0),
        # Note: priors with sharp edges (e.g. Uniform priors) are challenging for HMC samplers.
        # An alternative could be wide Gaussians, for example.
        τ = Normal(0.5, 1),
        ω = Normal(pi, 2pi),
        i = Normal(pi, 2pi),
        Ω = Normal(pi, 2pi),
        # mass = Uniform(0, 1),

        # Reparameterize a few properties for better sampling
        loge = TruncatedNormal(-2, 1.5, -Inf, 0),
        loga = Uniform(-1, 1.5),
        logm = Uniform(-2, 0),

    ),
    Astrometry(
        (epoch=mjd("2016-12-15"), ra=0.133*1e3, dec=-0.174*1e3, σ_ra=0.007*1e3, σ_dec=0.007*1e3),
        (epoch=mjd("2017-03-12"), ra=0.126*1e3, dec=-0.176*1e3, σ_ra=0.004*1e3, σ_dec=0.004*1e3),
        (epoch=mjd("2017-03-13"), ra=0.127*1e3, dec=-0.172*1e3, σ_ra=0.004*1e3, σ_dec=0.004*1e3),
        (epoch=mjd("2018-02-08"), ra=0.083*1e3, dec=-0.133*1e3, σ_ra=0.010*1e3, σ_dec=0.010*1e3),
        (epoch=mjd("2018-11-28"), ra=0.058*1e3, dec=-0.122*1e3, σ_ra=0.010*1e3, σ_dec=0.020*1e3),
        (epoch=mjd("2018-12-15"), ra=0.056*1e3, dec=-0.104*1e3, σ_ra=0.008*1e3, σ_dec=0.008*1e3),
    )
)

@named HD82134 = System(
    # Deterministic(
    #     j = Returns(1),
    #     k = Returns(1)
    # ),
    Priors(
        μ = Normal(1.61, 0.05),
        plx = gaia_plx(gaia_id=756291174721509376),
    ),  
    ProperMotionAnomHGCA(gaia_id=756291174721509376),
    B,
)

## Sampling from the posterior

<<<<<<< HEAD
chain = DirectDetections.hmc(
    HD82134,  0.95,
    MCMCThreads(),
    num_chains=4,
    adaptation =    500,
    iterations =  2_000,
    tree_depth =     10,
=======
chains = DirectDetections.hmc(
    HD82134,
    adaptation =  1_000,
    iterations = 50_000,
    tree_depth =     12,
>>>>>>> 5b33dec4
);

# chain = DirectDetections.temperedhmc(
#     HD82134, 0.95,
#     num_temperatures=4,
#     adaptation =    500,
#     iterations =  2_000,
#     tree_depth =     10,
# )

##
gelmandiag(chain)

## Plot the input data and samples from the posterior
plotmodel(chain, clims=(5, 20))

## Create a corner plot / pair plot.
# We can access any property from the chain specified in Priors or in Deterministic.
using PairPlots
table = (;
    a=         chain["B[a]"],
    μ=         chain["μ"],
    m=         chain["B[mass]"],
    e=         chain["B[e]"],
    i=rad2deg.(rem2pi.(chain["B[i]"],RoundDown)),
    Ω=rad2deg.(rem2pi.(chain["B[Ω]"],RoundDown)),
    ω=rad2deg.(rem2pi.(chain["B[ω]"],RoundDown)),
    τ=     rem.(chain["B[τ]"],1,RoundDown),
)
labels=[
    "a",
    "\\mu",
    "m",
    "e",
    "i",
    "\\Omega",
    "\\omega",
    "\\tau",
]
units = [
    "(au)",
    "(_\\odot)",
    "(_\\odot)",
    "",
    "(\\degree)",
    "(\\degree)",
    "(\\degree)",
    "",
]
corner(table, labels, units);
nothing
<|MERGE_RESOLUTION|>--- conflicted
+++ resolved
@@ -48,8 +48,6 @@
 )
 
 ## Sampling from the posterior
-
-<<<<<<< HEAD
 chain = DirectDetections.hmc(
     HD82134,  0.95,
     MCMCThreads(),
@@ -57,13 +55,6 @@
     adaptation =    500,
     iterations =  2_000,
     tree_depth =     10,
-=======
-chains = DirectDetections.hmc(
-    HD82134,
-    adaptation =  1_000,
-    iterations = 50_000,
-    tree_depth =     12,
->>>>>>> 5b33dec4
 );
 
 # chain = DirectDetections.temperedhmc(
