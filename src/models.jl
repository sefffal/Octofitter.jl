--- conflicted
+++ resolved
@@ -137,18 +137,6 @@
 
 function ln_like(θ, system::System)
     ll = 0.0
-<<<<<<< HEAD
-    if !isnothing(system.images)
-        ll += ln_like_images(θ, system)
-    end
-    if !isnothing(system.propermotionanom)
-        ll += ln_like_pma(θ, system.propermotionanom)
-    end
-    for (θ_planet, planet) in zip(θ.planets, system.planets)
-        ll += ln_like_astrom(θ, θ_planet, planet)
-    end
-=======
->>>>>>> a934e970
 
     # Hierarchical parameters over multiple planets
     if haskey(system.priors.priors, :σ_i²)
@@ -186,7 +174,7 @@
     end
 
     if !isnothing(system.images)
-        ll += ln_like_images(θ, system.images)
+        ll += ln_like_images(θ, system)
     end
     if !isnothing(system.propermotionanom)
         ll += ln_like_pma(θ, system.propermotionanom)
